/**
 * Copyright Schrodinger, LLC
 * All rights reserved.
 *
 * This source code is licensed under the BSD-style license found in the
 * LICENSE file in the root directory of this source tree. An additional grant
 * of patent rights can be found in the PATENTS file in the same directory.
 *
 * @providesModule FixedDataTable
 * @typechecks
 * @noflow
 */

/*eslint no-bitwise:1*/

import FixedDataTableBufferedRows from 'FixedDataTableBufferedRows';
import FixedDataTableColumnResizeHandle from 'FixedDataTableColumnResizeHandle';
import FixedDataTableRow from 'FixedDataTableRow';
import React from 'React';
import ReactComponentWithPureRenderMixin from 'ReactComponentWithPureRenderMixin';
import ReactTouchHandler from 'ReactTouchHandler';
import ReactWheelHandler from 'ReactWheelHandler';
import Scrollbar from 'Scrollbar';
import columnDetailsSelector from 'columnDetails';
import cx from 'cx';
import debounceCore from 'debounceCore';
import horizontalScrollbarVisibleSelector from 'horizontalScrollbarVisible';
import joinClasses from 'joinClasses';
import verticalHeightsSelector from 'verticalHeights';
import verticalLayoutSelector from 'verticalLayout';

const { PropTypes } = React;

/**
 * Data grid component with fixed or scrollable header and columns.
 *
 * The layout of the data table is as follows:
 *
 * ```
 * +---------------------------------------------------+
 * | Fixed Column Group    | Scrollable Column Group   |
 * | Header                | Header                    |
 * |                       |                           |
 * +---------------------------------------------------+
 * |                       |                           |
 * | Fixed Header Columns  | Scrollable Header Columns |
 * |                       |                           |
 * +-----------------------+---------------------------+
 * |                       |                           |
 * | Fixed Body Columns    | Scrollable Body Columns   |
 * |                       |                           |
 * +-----------------------+---------------------------+
 * |                       |                           |
 * | Fixed Footer Columns  | Scrollable Footer Columns |
 * |                       |                           |
 * +-----------------------+---------------------------+
 * ```
 *
 * - Fixed Column Group Header: These are the headers for a group
 *   of columns if included in the table that do not scroll
 *   vertically or horizontally.
 *
 * - Scrollable Column Group Header: The header for a group of columns
 *   that do not move while scrolling vertically, but move horizontally
 *   with the horizontal scrolling.
 *
 * - Fixed Header Columns: The header columns that do not move while scrolling
 *   vertically or horizontally.
 *
 * - Scrollable Header Columns: The header columns that do not move
 *   while scrolling vertically, but move horizontally with the horizontal
 *   scrolling.
 *
 * - Fixed Body Columns: The body columns that do not move while scrolling
 *   horizontally, but move vertically with the vertical scrolling.
 *
 * - Scrollable Body Columns: The body columns that move while scrolling
 *   vertically or horizontally.
 */
const FixedDataTable = React.createClass({

  propTypes: {

    /**
     * Pixel width of table. If all columns do not fit,
     * a horizontal scrollbar will appear.
     */
    width: PropTypes.number.isRequired,

    /**
     * Pixel height of table. If all rows do not fit,
     * a vertical scrollbar will appear.
     *
     * Either `height` or `maxHeight` must be specified.
     */
    height: PropTypes.number,

    /**
     * Class name to be passed into parent container
     */
    className: PropTypes.string,

    /**
     * Maximum pixel height of table. If all rows do not fit,
     * a vertical scrollbar will appear.
     *
     * Either `height` or `maxHeight` must be specified.
     */
    maxHeight: PropTypes.number,

    /**
     * Pixel height of table's owner, this is used in a managed scrolling
     * situation when you want to slide the table up from below the fold
     * without having to constantly update the height on every scroll tick.
     * Instead, vary this property on scroll. By using `ownerHeight`, we
     * over-render the table while making sure the footer and horizontal
     * scrollbar of the table are visible when the current space for the table
     * in view is smaller than the final, over-flowing height of table. It
     * allows us to avoid resizing and reflowing table when it is moving in the
     * view.
     *
     * This is used if `ownerHeight < height` (or `maxHeight`).
     */
    ownerHeight: PropTypes.number,

    overflowX: PropTypes.oneOf(['hidden', 'auto']),
    overflowY: PropTypes.oneOf(['hidden', 'auto']),

    /**
     * Boolean flag indicating of touch scrolling should be enabled
     * This feature is current in beta and may have bugs
     */
    touchScrollEnabled: PropTypes.bool,

    // TODO (jordan) Remove propType of showScrollbarX without losing documentation
    /**
     * Hide the scrollbar but still enable scroll functionality
     */
    showScrollbarX: PropTypes.bool,
    showScrollbarY: PropTypes.bool,

    /**
     * Callback when horizontally scrolling the grid.
     *
     * Return false to stop propagation.
     */
    onHorizontalScroll: PropTypes.func,

    /**
     * Callback when vertically scrolling the grid.
     *
     * Return false to stop propagation.
     */
    onVerticalScroll: PropTypes.func,

    /**
     * Number of rows in the table.
     */
    rowsCount: PropTypes.number.isRequired,

    /**
     * Pixel height of rows unless `rowHeightGetter` is specified and returns
     * different value.
     */
    rowHeight: PropTypes.number.isRequired,

    /**
     * If specified, `rowHeightGetter(index)` is called for each row and the
     * returned value overrides `rowHeight` for particular row.
     */
    rowHeightGetter: PropTypes.func,

    /**
     * To get any additional CSS classes that should be added to a row,
     * `rowClassNameGetter(index)` is called.
     */
    rowClassNameGetter: PropTypes.func,

    /**
     * If specified, `rowKeyGetter(index)` is called for each row and the
     * returned value overrides `key` for the particular row.
     */
    rowKeyGetter: PropTypes.func,

    /**
     * Pixel height of the column group header.
     */
    groupHeaderHeight: PropTypes.number,

    /**
     * Pixel height of header.
     */
    headerHeight: PropTypes.number.isRequired,

    /**
     * Pixel height of footer.
     */
    footerHeight: PropTypes.number,

    /**
     * Value of horizontal scroll.
     */
    scrollLeft: PropTypes.number,

    // TODO (jordan) Remove propType of scrollToRow & scrollToColumn without losing documentation
    /**
     * Index of column to scroll to.
     */
    scrollToColumn: PropTypes.number,

    /**
     * Value of vertical scroll.
     */
    scrollTop: PropTypes.number,

    /**
     * Index of row to scroll to.
     */
    scrollToRow: PropTypes.number,

    /**
     * Callback that is called when scrolling starts with current horizontal
     * and vertical scroll values.
     */
    onScrollStart: PropTypes.func,

    /**
     * Callback that is called when scrolling ends or stops with new horizontal
     * and vertical scroll values.
     */
    onScrollEnd: PropTypes.func,

    /**
     * Callback that is called when `rowHeightGetter` returns a different height
     * for a row than the `rowHeight` prop. This is necessary because initially
     * table estimates heights of some parts of the content.
     */
    onContentHeightChange: PropTypes.func,

    /**
     * Callback that is called when a row is clicked.
     */
    onRowClick: PropTypes.func,

    /**
     * Callback that is called when a row is double clicked.
     */
    onRowDoubleClick: PropTypes.func,

    /**
     * Callback that is called when a mouse-down event happens on a row.
     */
    onRowMouseDown: PropTypes.func,

    /**
     * Callback that is called when a mouse-enter event happens on a row.
     */
    onRowMouseEnter: PropTypes.func,

    /**
     * Callback that is called when a mouse-leave event happens on a row.
     */
    onRowMouseLeave: PropTypes.func,

    /**
     * Callback that is called when resizer has been released
     * and column needs to be updated.
     *
     * Required if the isResizable property is true on any column.
     *
     * ```
     * function(
     *   newColumnWidth: number,
     *   columnKey: string,
     * )
     * ```
     */
    onColumnResizeEndCallback: PropTypes.func,

    /**
     * Callback that is called when reordering has been completed
     * and columns need to be updated.
     *
     * ```
     * function(
     *   event {
     *     columnBefore: string|undefined, // the column before the new location of this one
     *     columnAfter: string|undefined,  // the column after the new location of this one
     *     reorderColumn: string,          // the column key that was just reordered
     *   }
     * )
     * ```
     */
    onColumnReorderEndCallback: PropTypes.func,

    /**
     * Whether a column is currently being resized.
     */
    isColumnResizing: PropTypes.bool,

    /**
     * Whether columns are currently being reordered.
     */
    isColumnReordering: PropTypes.bool,

    /**
     * The number of rows outside the viewport to prerender. Defaults to roughly
     * half of the number of visible rows.
     */
    bufferRowCount: PropTypes.number,
  },

  getDefaultProps() /*object*/ {
    return {
      footerHeight: 0,
      groupHeaderHeight: 0,
      headerHeight: 0,
      showScrollbarY: true,
      touchScrollEnabled: false
    };
  },

  componentWillMount() {
    this._didScrollStop = debounceCore(this._didScrollStop, 200, this);

    this._wheelHandler = new ReactWheelHandler(
      this._onScroll,
      this._shouldHandleWheelX,
      this._shouldHandleWheelY
    );

    const touchEnabled = this.props.touchScrollEnabled === true;
    this._touchHandler = new ReactTouchHandler(
      this._onScroll,
      touchEnabled && this._shouldHandleWheelX,
      touchEnabled && this._shouldHandleWheelY
    );
  },

  _shouldHandleWheelX(/*number*/ delta) /*boolean*/ {
    const {
      maxScrollX,
      overflowX,
      scrollX,
    } = this.props;

    if (overflowX === 'hidden') {
      return false;
    }

    delta = Math.round(delta);
    if (delta === 0) {
      return false;
    }

    return (
      (delta < 0 && scrollX > 0) ||
      (delta >= 0 && scrollX < maxScrollX)
    );
  },

  _shouldHandleWheelY(/*number*/ delta) /*boolean*/ {
    const {
      maxScrollY,
      overflowY,
      scrollY,
    } = this.props;

    if (overflowY === 'hidden' || delta === 0) {
      return false;
    }

    delta = Math.round(delta);
    if (delta === 0) {
      return false;
    }

    return (
      (delta < 0 && scrollY > 0) ||
      (delta >= 0 && scrollY < maxScrollY)
    );
  },

  _reportContentHeight() {
    const { contentHeight } = verticalHeightsSelector(this.props);
    const { onContentHeightChange } = this.props;

    if (contentHeight !== this._contentHeight && onContentHeightChange) {
      onContentHeightChange(contentHeight);
    }
    this._contentHeight = contentHeight;
  },

  componentDidMount() {
    this._reportContentHeight();
  },

  componentWillReceiveProps(/*object*/ nextProps) {
    const {
      overflowX,
      overflowY,
      ownerHeight,
      scrollLeft,
      scrollTop,
    } = this.props;

    const newOverflowX = nextProps.overflowX;
    const newOverflowY = nextProps.overflowY;
    const touchEnabled = nextProps.touchScrollEnabled === true;

    if (newOverflowX !== overflowX ||
        newOverflowY !== overflowY) {
      this._wheelHandler = new ReactWheelHandler(
        this._onScroll,
        newOverflowX !== 'hidden', // Should handle horizontal scroll
        newOverflowY !== 'hidden' // Should handle vertical scroll
      );
      this._touchHandler = new ReactTouchHandler(
        this._onScroll,
        newOverflowX !== 'hidden' && touchEnabled, // Should handle horizontal scroll
        newOverflowY !== 'hidden' && touchEnabled // Should handle vertical scroll
      );
    }

    // In the case of controlled scrolling, notify.
    if (ownerHeight !== nextProps.ownerHeight ||
        scrollTop !== nextProps.scrollTop ||
        scrollLeft !== nextProps.scrollLeft) {
      this._didScrollStart();
    }
    this._didScrollStop();
  },

  componentDidUpdate() {
    this._reportContentHeight();
  },

  render() /*object*/ {
    const {
      fixedColumnGroups,
      fixedColumns,
      scrollableColumnGroups,
      scrollableColumns,
    } = columnDetailsSelector(this.props);

    const {
      bodyHeight,
      componentHeight,
      footerHeight,
      headerHeight,
      visibleRowsHeight,
    } = verticalHeightsSelector(this.props);

    const {
      bodyOffsetTop,
      footOffsetTop,
      headerOffsetTop,
      rowsContainerHeight,
    } = verticalLayoutSelector(this.props);

    const {
      className,
      columnReorderingData,
      columnResizingData,
      isColumnReordering,
      isColumnResizing,
      maxScrollX,
      maxScrollY,
      onColumnReorderEndCallback,
      onColumnResizeEndCallback,
      overflowY,
      ownerHeight,
      scrollContentHeight,
      scrollX,
      scrollY,
      showScrollbarY,
      useGroupHeader,
      width,
    } = this.props;

    const horizontalScrollbarVisible = horizontalScrollbarVisibleSelector(this.props);

    const onColumnReorder = onColumnReorderEndCallback ? this._onColumnReorder : null;

    let groupHeader;
    if (useGroupHeader) {
      groupHeader = (
        <FixedDataTableRow
          key="group_header"
          isScrolling={this._isScrolling}
          className={joinClasses(
            cx('fixedDataTableLayout/header'),
            cx('public/fixedDataTable/header'),
          )}
          width={width}
          height={headerOffsetTop}
          index={0}
          zIndex={1}
          offsetTop={0}
          scrollLeft={scrollX}
          fixedColumns={fixedColumnGroups}
          scrollableColumns={scrollableColumnGroups}
          visible={true}
          onColumnResize={this._onColumnResize}
          onColumnReorder={onColumnReorder}
          onColumnReorderMove={this._onColumnReorderMove}
        />
      );
    }

    const showVerticalScrollbar = maxScrollY > 0 &&
      overflowY !== 'hidden' && showScrollbarY !== false;
    let verticalScrollbar;
    if (showVerticalScrollbar) {
      verticalScrollbar =
        <Scrollbar
          size={visibleRowsHeight}
          contentSize={scrollContentHeight}
          onScroll={this._onVerticalScroll}
          verticalTop={bodyOffsetTop}
          position={scrollY}
        />;
    }

    let horizontalScrollbar;
    if (horizontalScrollbarVisible) {
      horizontalScrollbar =
        <HorizontalScrollbar
          contentSize={width + maxScrollX}
          offset={rowsContainerHeight}
          onScroll={this._onHorizontalScroll}
          position={scrollX}
          size={width}
        />;
    }

    const dragKnob =
      <FixedDataTableColumnResizeHandle
        height={componentHeight}
        initialWidth={columnResizingData.width || 0}
        minWidth={columnResizingData.minWidth || 0}
        maxWidth={columnResizingData.maxWidth || Number.MAX_VALUE}
        visible={!!isColumnResizing}
        leftOffset={columnResizingData.left || 0}
        knobHeight={headerHeight}
        initialEvent={columnResizingData.initialEvent}
        onColumnResizeEnd={onColumnResizeEndCallback}
        columnKey={columnResizingData.key}
      />;

    let footer = null;
    if (footerHeight) {
      footer =
        <FixedDataTableRow
          key="footer"
          isScrolling={this._isScrolling}
          className={joinClasses(
            cx('fixedDataTableLayout/footer'),
            cx('public/fixedDataTable/footer'),
          )}
          width={width}
          height={footerHeight}
          index={-1}
          zIndex={1}
          offsetTop={footOffsetTop}
          visible={true}
          fixedColumns={fixedColumns.footer}
          scrollableColumns={scrollableColumns.footer}
          scrollLeft={scrollX}
        />;
    }

    const rows = this._renderRows(bodyOffsetTop, fixedColumns.cell,
      scrollableColumns.cell, bodyHeight);

    const header =
      <FixedDataTableRow
        key="header"
        isScrolling={this._isScrolling}
        className={joinClasses(
          cx('fixedDataTableLayout/header'),
          cx('public/fixedDataTable/header'),
        )}
        width={width}
        height={headerHeight}
        index={-1}
        zIndex={1}
        offsetTop={headerOffsetTop}
        scrollLeft={scrollX}
        visible={true}
        fixedColumns={fixedColumns.header}
        scrollableColumns={scrollableColumns.header}
        onColumnResize={this._onColumnResize}
        onColumnReorder={onColumnReorder}
        onColumnReorderMove={this._onColumnReorderMove}
        onColumnReorderEnd={this._onColumnReorderEnd}
        isColumnReordering={!!isColumnReordering}
        columnReorderingData={columnReorderingData}
      />;

    let topShadow;
    if (scrollY) {
      topShadow =
        <div
          className={joinClasses(
            cx('fixedDataTableLayout/topShadow'),
            cx('public/fixedDataTable/topShadow'),
          )}
          style={{top: bodyOffsetTop}}
        />;
    }

    // ownerScrollAvailable is true if the rows rendered will overflow the owner element
    // so we show a shadow in that case even if the FDT component can't scroll anymore
    const ownerScrollAvailable = ownerHeight && ownerHeight < componentHeight &&
      scrollContentHeight > visibleRowsHeight;
    let bottomShadow;
    if (ownerScrollAvailable || scrollY < maxScrollY) {
      bottomShadow =
        <div
          className={joinClasses(
            cx('fixedDataTableLayout/bottomShadow'),
            cx('public/fixedDataTable/bottomShadow'),
          )}
          style={{top: footOffsetTop}}
        />;
    }

    return (
      <div
        className={joinClasses(
          className,
          cx('fixedDataTableLayout/main'),
          cx('public/fixedDataTable/main'),
        )}
        onWheel={this._wheelHandler.onWheel}
        onTouchStart={this._touchHandler.onTouchStart}
        onTouchEnd={this._touchHandler.onTouchEnd}
        onTouchMove={this._touchHandler.onTouchMove}
        onTouchCancel={this._touchHandler.onTouchCancel}
        style={{
          height: componentHeight,
          width
        }}>
        <div
          className={cx('fixedDataTableLayout/rowsContainer')}
          style={{
            height: rowsContainerHeight,
            width
          }}>
          {dragKnob}
          {groupHeader}
          {header}
          {rows}
          {footer}
          {topShadow}
          {bottomShadow}
        </div>
        {verticalScrollbar}
        {horizontalScrollbar}
      </div>
    );
  },

  _renderRows(/*number*/ offsetTop, fixedCellTemplates, scrollableCellTemplates,
      bodyHeight) /*object*/ {
    const props = this.props;
    return (
      <FixedDataTableBufferedRows
        isScrolling={this._isScrolling}
        defaultRowHeight={props.rowHeight}
        firstRowIndex={props.firstRowIndex}
        firstRowOffset={props.firstRowOffset}
        fixedColumns={fixedCellTemplates}
        height={bodyHeight}
        offsetTop={offsetTop}
        onRowClick={props.onRowClick}
        onRowDoubleClick={props.onRowDoubleClick}
        onRowMouseDown={props.onRowMouseDown}
        onRowMouseEnter={props.onRowMouseEnter}
        onRowMouseLeave={props.onRowMouseLeave}
        rowClassNameGetter={props.rowClassNameGetter}
        rowsCount={props.rowsCount}
        rowHeightGetter={props.rowHeightGetter}
        rowKeyGetter={props.rowKeyGetter}
        scrollLeft={props.scrollX}
        scrollableColumns={scrollableCellTemplates}
        showLastRowBorder={true}
<<<<<<< HEAD
        width={props.width}
        rowsToRender={props.rows}
        rowHeights={props.rowHeights}
=======
        width={state.width}
        rowPositionGetter={this._scrollHelper.getRowPosition}
        bufferRowCount={this.state.bufferRowCount}
>>>>>>> 4091b92c
      />
    );
  },

  /**
   * This is called when a cell that is in the header of a column has its
   * resizer knob clicked on. It displays the resizer and puts in the correct
   * location on the table.
   */
  _onColumnResize(
    /*number*/ combinedWidth,
    /*number*/ leftOffset,
    /*number*/ cellWidth,
    /*?number*/ cellMinWidth,
    /*?number*/ cellMaxWidth,
    /*number|string*/ columnKey,
    /*object*/ event
  ) {
    let clientX = event.clientX;
    let clientY = event.clientY;
    this.props.columnActions.resizeColumn({
      cellMinWidth,
      cellMaxWidth,
      cellWidth,
      columnKey,
      combinedWidth,
      clientX,
      clientY,
      leftOffset
    });
  },

  _onColumnReorder(/*string*/ columnKey, /*number*/ width, /*number*/ left, /*object*/ event) {
    this.props.columnActions.startColumnReorder({
      scrollStart: this.props.scrollX,
      columnKey,
      width,
      left
    });
  },

  _onColumnReorderMove(/*number*/ deltaX) {
    this.props.columnActions.moveColumnReorder(deltaX);
  },

  _onColumnReorderEnd(/*object*/ props, /*object*/ event) {
    const {
      columnActions,
      columnReorderingData: {
        cancelReorder,
        columnAfter,
        columnBefore,
        columnKey,
        scrollStart,
      },
      onColumnReorderEndCallback,
      onHorizontalScroll,
      scrollX,
    } = this.props;

    columnActions.stopColumnReorder();
    if (cancelReorder) {
      return;
    }

    onColumnReorderEndCallback({
      columnAfter,
      columnBefore,
      reorderColumn: columnKey,
    });

    if (scrollStart !== scrollX && onHorizontalScroll) {
      onHorizontalScroll(scrollX)
    };
  },

  _onScroll(/*number*/ deltaX, /*number*/ deltaY) {
    if (this.isMounted()) {
      const {
        maxScrollX,
        maxScrollY,
        onHorizontalScroll,
        onVerticalScroll,
        overflowX,
        overflowY,
        scrollActions,
        scrollX,
        scrollY,
      } = this.props;

      if (!this._isScrolling) {
        this._didScrollStart();
      }
      let x = scrollX;
      let y = scrollY;
      if (Math.abs(deltaY) > Math.abs(deltaX) && overflowY !== 'hidden') {
        y += deltaY;
        y = y < 0 ? 0 : y;
        y = y > maxScrollY ? maxScrollY : y;

        //NOTE (jordan) This is a hacky workaround to prevent FDT from setting its internal state
        if (onVerticalScroll ? onVerticalScroll(y) : true) {
          scrollActions.scrollToY(y);
        }
      } else if (deltaX && overflowX !== 'hidden') {
        x += deltaX;
        x = x < 0 ? 0 : x;
        x = x > maxScrollX ? maxScrollX : x;

        //NOTE (asif) This is a hacky workaround to prevent FDT from setting its internal state
        if (onHorizontalScroll ? onHorizontalScroll(x) : true) {
          scrollActions.scrollToX(x);
        }
      }

      this._didScrollStop();
    }
  },

  _onHorizontalScroll(/*number*/ scrollPos) {
    const {
      onHorizontalScroll,
      scrollActions,
      scrollX,
    } = this.props;

    if (this.isMounted() && scrollPos !== scrollX) {
      if (!this._isScrolling) {
        this._didScrollStart();
      }

      if (onHorizontalScroll ? onHorizontalScroll(scrollPos) : true) {
        scrollActions.scrollToX(scrollPos);
      }
      this._didScrollStop();
    }
  },

  _onVerticalScroll(/*number*/ scrollPos) {
    const {
      onHorizontalScroll,
      scrollActions,
      scrollY,
    } = this.props;

    if (this.isMounted() && scrollPos !== scrollY) {
      if (!this._isScrolling) {
        this._didScrollStart();
      }

      if (onHorizontalScroll ? onHorizontalScroll(scrollPos) : true) {
        scrollActions.scrollToY(scrollPos);
      }

      this._didScrollStop();
    }
  },

  _didScrollStart() {
    const {
      firstRowIndex,
      onScrollStart,
      scrollActions,
      scrollX,
      scrollY,
    } = this.props;

    if (this.isMounted() && !this._isScrolling) {
      this._isScrolling = true;
      scrollActions.startScroll();

      if (onScrollStart) {
        onScrollStart(scrollX, scrollY, firstRowIndex);
      }
    }
  },

  _didScrollStop() {
    const {
      firstRowIndex,
      onScrollEnd,
      scrollActions,
      scrollX,
      scrollY,
    } = this.props;

    if (this.isMounted() && this._isScrolling) {
      this._isScrolling = false;
      scrollActions.stopScroll();

      if (onScrollEnd) {
        onScrollEnd(scrollX, scrollY, firstRowIndex);
      }
    }
  },
});

const HorizontalScrollbar = React.createClass({
  mixins: [ReactComponentWithPureRenderMixin],
  propTypes: {
    contentSize: PropTypes.number.isRequired,
    offset: PropTypes.number.isRequired,
    onScroll: PropTypes.func.isRequired,
    position: PropTypes.number.isRequired,
    size: PropTypes.number.isRequired,
  },

  componentWillMount() {
    this._initialRender = true;
  },

  componentDidMount() {
    this._initialRender = false;
  },

  render() /*object*/ {
    const {
      offset,
      size,
    } = this.props;

    const outerContainerStyle = {
      height: Scrollbar.SIZE,
      width: size,
    };
    const innerContainerStyle = {
      height: Scrollbar.SIZE,
      overflow: 'hidden',
      width: size,
      top: offset,
    };

    return (
      <div
        className={joinClasses(
          cx('public/fixedDataTable/horizontalScrollbar'),
        )}
        style={outerContainerStyle}>
        <div style={innerContainerStyle}>
          <Scrollbar
            {...this.props}
            isOpaque={true}
            orientation="horizontal"
            offset={undefined}
          />
        </div>
      </div>
    );
  },
});

module.exports = FixedDataTable;<|MERGE_RESOLUTION|>--- conflicted
+++ resolved
@@ -303,6 +303,7 @@
      */
     isColumnReordering: PropTypes.bool,
 
+    // TODO (jordan) Remove propType of bufferRowCount without losing documentation
     /**
      * The number of rows outside the viewport to prerender. Defaults to roughly
      * half of the number of visible rows.
@@ -686,15 +687,9 @@
         scrollLeft={props.scrollX}
         scrollableColumns={scrollableCellTemplates}
         showLastRowBorder={true}
-<<<<<<< HEAD
         width={props.width}
         rowsToRender={props.rows}
         rowHeights={props.rowHeights}
-=======
-        width={state.width}
-        rowPositionGetter={this._scrollHelper.getRowPosition}
-        bufferRowCount={this.state.bufferRowCount}
->>>>>>> 4091b92c
       />
     );
   },
