/**
 * Copyright Schrodinger, LLC
 * All rights reserved.
 *
 * This source code is licensed under the BSD-style license found in the
 * LICENSE file in the root directory of this source tree. An additional grant
 * of patent rights can be found in the PATENTS file in the same directory.
 *
 * @providesModule FixedDataTable
 * @typechecks
 * @noflow
 */

/*eslint no-bitwise:1*/

import FixedDataTableBufferedRows from 'FixedDataTableBufferedRows';
import FixedDataTableColumnResizeHandle from 'FixedDataTableColumnResizeHandle';
import FixedDataTableRow from 'FixedDataTableRow';
import React from 'React';
import PropTypes from 'prop-types';
import ReactTouchHandler from 'ReactTouchHandler';
import ReactWheelHandler from 'ReactWheelHandler';
import Scrollbar from 'Scrollbar';
<<<<<<< HEAD
import columnTemplatesSelector from 'columnTemplates';
=======
import FixedDataTableBufferedRows from 'FixedDataTableBufferedRows';
import FixedDataTableColumnResizeHandle from 'FixedDataTableColumnResizeHandle';
import FixedDataTableRow from 'FixedDataTableRow';
import FixedDataTableScrollHelper from 'FixedDataTableScrollHelper';
import FixedDataTableWidthHelper from 'FixedDataTableWidthHelper';
import FixedDataTableEventHelper from 'FixedDataTableEventHelper';

>>>>>>> eab82464
import cx from 'cx';
import debounceCore from 'debounceCore';
import joinClasses from 'joinClasses';
import scrollbarsVisible from 'scrollbarsVisible';
import tableHeightsSelector from 'tableHeights';

/**
 * Data grid component with fixed or scrollable header and columns.
 *
 * The layout of the data table is as follows:
 *
 * ```
 * +---------------------------------------------------+
 * | Fixed Column Group    | Scrollable Column Group   |
 * | Header                | Header                    |
 * |                       |                           |
 * +---------------------------------------------------+
 * |                       |                           |
 * | Fixed Header Columns  | Scrollable Header Columns |
 * |                       |                           |
 * +-----------------------+---------------------------+
 * |                       |                           |
 * | Fixed Body Columns    | Scrollable Body Columns   |
 * |                       |                           |
 * +-----------------------+---------------------------+
 * |                       |                           |
 * | Fixed Footer Columns  | Scrollable Footer Columns |
 * |                       |                           |
 * +-----------------------+---------------------------+
 * ```
 *
 * - Fixed Column Group Header: These are the headers for a group
 *   of columns if included in the table that do not scroll
 *   vertically or horizontally.
 *
 * - Scrollable Column Group Header: The header for a group of columns
 *   that do not move while scrolling vertically, but move horizontally
 *   with the horizontal scrolling.
 *
 * - Fixed Header Columns: The header columns that do not move while scrolling
 *   vertically or horizontally.
 *
 * - Scrollable Header Columns: The header columns that do not move
 *   while scrolling vertically, but move horizontally with the horizontal
 *   scrolling.
 *
 * - Fixed Body Columns: The body columns that do not move while scrolling
 *   horizontally, but move vertically with the vertical scrolling.
 *
 * - Scrollable Body Columns: The body columns that move while scrolling
 *   vertically or horizontally.
 */
class FixedDataTable extends React.Component {
  static propTypes = {

    // TODO (jordan) Remove propType of width without losing documentation (moved to tableSize)
    /**
     * Pixel width of table. If all columns do not fit,
     * a horizontal scrollbar will appear.
     */
    width: PropTypes.number.isRequired,

    // TODO (jordan) Remove propType of height without losing documentation (moved to tableSize)
    /**
     * Pixel height of table. If all rows do not fit,
     * a vertical scrollbar will appear.
     *
     * Either `height` or `maxHeight` must be specified.
     */
    height: PropTypes.number,

    /**
     * Class name to be passed into parent container
     */
    className: PropTypes.string,

    // TODO (jordan) Remove propType of maxHeight without losing documentation (moved to tableSize)
    /**
     * Maximum pixel height of table. If all rows do not fit,
     * a vertical scrollbar will appear.
     *
     * Either `height` or `maxHeight` must be specified.
     */
    maxHeight: PropTypes.number,

    // TODO (jordan) Remove propType of ownerHeight without losing documentation (moved to tableSize)
    /**
     * Pixel height of table's owner, this is used in a managed scrolling
     * situation when you want to slide the table up from below the fold
     * without having to constantly update the height on every scroll tick.
     * Instead, vary this property on scroll. By using `ownerHeight`, we
     * over-render the table while making sure the footer and horizontal
     * scrollbar of the table are visible when the current space for the table
     * in view is smaller than the final, over-flowing height of table. It
     * allows us to avoid resizing and reflowing table when it is moving in the
     * view.
     *
     * This is used if `ownerHeight < height` (or `maxHeight`).
     */
    ownerHeight: PropTypes.number,

    // TODO (jordan) Remove propType of overflowX & overflowY without losing documentation (moved to scrollFlags)
    overflowX: PropTypes.oneOf(['hidden', 'auto']),
    overflowY: PropTypes.oneOf(['hidden', 'auto']),

    /**
     * Boolean flag indicating of touch scrolling should be enabled
     * This feature is current in beta and may have bugs
     */
    touchScrollEnabled: PropTypes.bool,

    // TODO (jordan) Remove propType of showScrollbarX & showScrollbarY without losing documentation (moved to scrollFlags)
    /**
     * Hide the scrollbar but still enable scroll functionality
     */
    showScrollbarX: PropTypes.bool,
    showScrollbarY: PropTypes.bool,

    /**
     * Callback when horizontally scrolling the grid.
     *
     * Return false to stop propagation.
     */
    onHorizontalScroll: PropTypes.func,

    /**
     * Callback when vertically scrolling the grid.
     *
     * Return false to stop propagation.
     */
    onVerticalScroll: PropTypes.func,

    // TODO (jordan) Remove propType of rowsCount without losing documentation (moved to rowSettings)
    /**
     * Number of rows in the table.
     */
    rowsCount: PropTypes.number.isRequired,

    // TODO (jordan) Remove propType of rowHeight without losing documentation (moved to rowSettings)
    /**
     * Pixel height of rows unless `rowHeightGetter` is specified and returns
     * different value.
     */
    rowHeight: PropTypes.number.isRequired,

    // TODO (jordan) Remove propType of rowHeightGetter without losing documentation (moved to rowSettings)
    /**
     * If specified, `rowHeightGetter(index)` is called for each row and the
     * returned value overrides `rowHeight` for particular row.
     */
    rowHeightGetter: PropTypes.func,

    // TODO (jordan) Remove propType of subRowHeight without losing documentation (moved to rowSettings)
    /**
     * Pixel height of sub-row unless `subRowHeightGetter` is specified and returns
     * different value.  Defaults to 0 and no sub-row being displayed.
     */
    subRowHeight: PropTypes.number,

    // TODO (jordan) Remove propType of subRowHeightGetter without losing documentation (moved to rowSettings)
    /**
     * If specified, `subRowHeightGetter(index)` is called for each row and the
     * returned value overrides `subRowHeight` for particular row.
     */
    subRowHeightGetter: PropTypes.func,

    /**
     * The row expanded for table row.
     * This can either be a React element, or a function that generates
     * a React Element. By default, the React element passed in can expect to
     * receive the following props:
     *
     * ```
     * props: {
     *   rowIndex; number // (the row index)
     *   height: number // (supplied from subRowHeight or subRowHeightGetter)
     *   width: number // (supplied from the Table)
     * }
     * ```
     *
     * Because you are passing in your own React element, you can feel free to
     * pass in whatever props you may want or need.
     *
     * If you pass in a function, you will receive the same props object as the
     * first argument.
     */
    rowExpanded: PropTypes.oneOfType([
      PropTypes.element,
      PropTypes.func,
    ]),

    /**
     * To get any additional CSS classes that should be added to a row,
     * `rowClassNameGetter(index)` is called.
     */
    rowClassNameGetter: PropTypes.func,

    /**
     * If specified, `rowKeyGetter(index)` is called for each row and the
     * returned value overrides `key` for the particular row.
     */
    rowKeyGetter: PropTypes.func,

    // TODO (jordan) Remove propType of groupHeaderHeight without losing documentation (moved to elementHeights)
    /**
     * Pixel height of the column group header.
     */
    groupHeaderHeight: PropTypes.number,

    // TODO (jordan) Remove propType of headerHeight without losing documentation (moved to elementHeights)
    /**
     * Pixel height of header.
     */
    headerHeight: PropTypes.number.isRequired,

    /**
     * Pixel height of fixedDataTableCellGroupLayout/cellGroupWrapper.
     * Default is headerHeight and groupHeaderHeight.
     *
     * This can be used with CSS to make a header cell span both the group & normal header row.
     * Setting this to a value larger than height will cause the content to
     * overflow the height. This is useful when adding a 2nd table as the group
     * header and vertically merging the 2 headers when a column is not part
     * of a group. Here are the necessary CSS changes:
     *
     * Both headers:
     *  - cellGroupWrapper needs overflow-x: hidden and pointer-events: none
     *  - cellGroup needs pointer-events: auto to reenable them on child els
     * Group header:
     *  - Layout/main needs overflow: visible and a higher z-index
     *  - CellLayout/main needs overflow-y: visible
     *  - cellGroup needs overflow: visible
     */
    cellGroupWrapperHeight: PropTypes.number,

    // TODO (jordan) Remove propType of footerHeight without losing documentation (moved to elementHeights)
    /**
     * Pixel height of footer.
     */
    footerHeight: PropTypes.number,

    /**
     * Value of horizontal scroll.
     */
    scrollLeft: PropTypes.number,

    // TODO (jordan) Remove propType of scrollToRow & scrollToColumn without losing documentation
    /**
     * Index of column to scroll to.
     */
    scrollToColumn: PropTypes.number,

    /**
     * Value of vertical scroll.
     */
    scrollTop: PropTypes.number,

    /**
     * Index of row to scroll to.
     */
    scrollToRow: PropTypes.number,

    /**
     * Callback that is called when scrolling starts with current horizontal
     * and vertical scroll values.
     */
    onScrollStart: PropTypes.func,

    /**
     * Callback that is called when scrolling ends or stops with new horizontal
     * and vertical scroll values.
     */
    onScrollEnd: PropTypes.func,

    /**
     * If enabled scroll events will not be propagated outside of the table.
     */
    stopScrollPropagation: PropTypes.bool,

    /**
     * Callback that is called when `rowHeightGetter` returns a different height
     * for a row than the `rowHeight` prop. This is necessary because initially
     * table estimates heights of some parts of the content.
     */
    onContentHeightChange: PropTypes.func,

    /**
     * Callback that is called when a row is clicked.
     */
    onRowClick: PropTypes.func,

    /**
     * Callback that is called when a row is double clicked.
     */
    onRowDoubleClick: PropTypes.func,

    /**
     * Callback that is called when a mouse-down event happens on a row.
     */
    onRowMouseDown: PropTypes.func,

    /**
     * Callback that is called when a mouse-up event happens on a row.
     */
    onRowMouseUp: PropTypes.func,

    /**
     * Callback that is called when a mouse-enter event happens on a row.
     */
    onRowMouseEnter: PropTypes.func,

    /**
     * Callback that is called when a mouse-leave event happens on a row.
     */
    onRowMouseLeave: PropTypes.func,

    /**
     * Callback that is called when a touch-start event happens on a row.
     */
    onRowTouchStart: PropTypes.func,

    /**
     * Callback that is called when a touch-end event happens on a row.
     */
    onRowTouchEnd: PropTypes.func,

    /**
     * Callback that is called when a touch-move event happens on a row.
     */
    onRowTouchMove: PropTypes.func,

    /**
     * Callback that is called when resizer has been released
     * and column needs to be updated.
     *
     * Required if the isResizable property is true on any column.
     *
     * ```
     * function(
     *   newColumnWidth: number,
     *   columnKey: string,
     * )
     * ```
     */
    onColumnResizeEndCallback: PropTypes.func,

    /**
     * Callback that is called when reordering has been completed
     * and columns need to be updated.
     *
     * ```
     * function(
     *   event {
     *     columnBefore: string|undefined, // the column before the new location of this one
     *     columnAfter: string|undefined,  // the column after the new location of this one
     *     reorderColumn: string,          // the column key that was just reordered
     *   }
     * )
     * ```
     */
    onColumnReorderEndCallback: PropTypes.func,

    /**
     * Whether a column is currently being resized.
     */
    isColumnResizing: PropTypes.bool,

    /**
     * Whether columns are currently being reordered.
     */
    isColumnReordering: PropTypes.bool,

    // TODO (jordan) Remove propType of bufferRowCount without losing documentation
    /**
     * The number of rows outside the viewport to prerender. Defaults to roughly
     * half of the number of visible rows.
     */
    bufferRowCount: PropTypes.number,
  }

  static defaultProps = /*object*/ {
    elementHeights: {
      cellGroupWrapperHeight: undefined,
      footerHeight: 0,
      groupHeaderHeight: 0,
      headerHeight: 0,
    },
    touchScrollEnabled: false,
    stopScrollPropagation: false,
  }

  componentWillMount() {
    this._didScrollStop = debounceCore(this._didScrollStopSync, 200, this);

    this._wheelHandler = new ReactWheelHandler(
      this._onScroll,
      this._shouldHandleWheelX,
      this._shouldHandleWheelY,
      this.props.stopScrollPropagation
    );

    this._touchHandler = new ReactTouchHandler(
      this._onScroll,
      this._shouldHandleTouchX,
      this._shouldHandleTouchY,
      this.props.stopScrollPropagation
    );
  }

  componentWillUnmount() {
    this._wheelHandler = null;
    this._touchHandler = null;

    // Cancel any pending debounced scroll handling and handle immediately.
    this._didScrollStop.reset();
    this._didScrollStopSync();
  }

  _shouldHandleTouchX = (/*number*/ delta) /*boolean*/ =>
    this.props.touchScrollEnabled && this._shouldHandleWheelX(delta)

  _shouldHandleTouchY = (/*number*/ delta) /*boolean*/ =>
    this.props.touchScrollEnabled && this._shouldHandleWheelY(delta)

  _shouldHandleWheelX = (/*number*/ delta) /*boolean*/ => {
    const { maxScrollX, scrollFlags, scrollX } = this.props;
    const { overflowX } = scrollFlags;

    if (overflowX === 'hidden') {
      return false;
    }

    delta = Math.round(delta);
    if (delta === 0) {
      return false;
    }

    return (
      (delta < 0 && scrollX > 0) ||
      (delta >= 0 && scrollX < maxScrollX)
    );
  }

  _shouldHandleWheelY = (/*number*/ delta) /*boolean*/ => {
    const { maxScrollY, scrollFlags, scrollY } = this.props;
    const { overflowY } = scrollFlags;

    if (overflowY === 'hidden' || delta === 0) {
      return false;
    }

    delta = Math.round(delta);
    if (delta === 0) {
      return false;
    }

    return (
      (delta < 0 && scrollY > 0) ||
      (delta >= 0 && scrollY < maxScrollY)
    );
  }

  _reportContentHeight = () => {
    const { contentHeight } = tableHeightsSelector(this.props);
    const { onContentHeightChange } = this.props;

    if (contentHeight !== this._contentHeight && onContentHeightChange) {
      onContentHeightChange(contentHeight);
    }
    this._contentHeight = contentHeight;
  }

  componentDidMount() {
    this._reportContentHeight();
  }

  componentWillReceiveProps(/*object*/ nextProps) {

    // In the case of controlled scrolling, notify.
    if (this.props.tableSize.ownerHeight !== nextProps.tableSize.ownerHeight ||
      this.props.scrollTop !== nextProps.scrollTop ||
      this.props.scrollLeft !== nextProps.scrollLeft) {
      this._didScrollStart();
    }

    // Cancel any pending debounced scroll handling and handle immediately.
    this._didScrollStop.reset();
    this._didScrollStopSync();
  }

  componentDidUpdate() {
    this._reportContentHeight();
  }

  render() /*object*/ {
    const {
      fixedColumnGroups,
      fixedColumns,
      scrollableColumnGroups,
      scrollableColumns,
    } = columnTemplatesSelector(this.props);

    const {
      bodyHeight,
      bodyOffsetTop,
      componentHeight,
      footOffsetTop,
      scrollbarXOffsetTop,
      visibleRowsHeight,
    } = tableHeightsSelector(this.props);

    const {
      className,
      columnReorderingData,
      columnResizingData,
      elementHeights,
      isColumnReordering,
      isColumnResizing,
      maxScrollX,
      maxScrollY,
      onColumnReorderEndCallback,
      onColumnResizeEndCallback,
      scrollContentHeight,
      scrollX,
      scrollY,
      tableSize,
    } = this.props;

    const { ownerHeight, width } = tableSize;
    const { cellGroupWrapperHeight, footerHeight, groupHeaderHeight, headerHeight } = elementHeights;
    const { scrollEnabledX, scrollEnabledY } = scrollbarsVisible(this.props);
    const onColumnReorder = onColumnReorderEndCallback ? this._onColumnReorder : null;

    let groupHeader;
    if (groupHeaderHeight > 0) {
      groupHeader = (
        <FixedDataTableRow
          key="group_header"
          isScrolling={this._isScrolling}
          className={joinClasses(
            cx('fixedDataTableLayout/header'),
            cx('public/fixedDataTable/header'),
          )}
          width={width}
          height={groupHeaderHeight}
          cellGroupWrapperHeight={cellGroupWrapperHeight}
          index={0}
          zIndex={1}
          offsetTop={0}
          scrollLeft={scrollX}
          fixedColumns={fixedColumnGroups}
          scrollableColumns={scrollableColumnGroups}
          visible={true}
          onColumnResize={this._onColumnResize}
          onColumnReorder={onColumnReorder}
          onColumnReorderMove={this._onColumnReorderMove}
        />
      );
    }

    let scrollbarY;
    if (scrollEnabledY) {
      scrollbarY =
        <Scrollbar
          size={visibleRowsHeight}
          contentSize={scrollContentHeight}
          onScroll={this._onVerticalScroll}
          verticalTop={bodyOffsetTop}
          position={scrollY}
        />;
    }

    let scrollbarX;
    if (scrollEnabledX) {
      scrollbarX =
        <HorizontalScrollbar
          contentSize={width + maxScrollX}
          offset={scrollbarXOffsetTop}
          onScroll={this._onHorizontalScroll}
          position={scrollX}
          size={width}
        />;
    }

    const dragKnob =
      <FixedDataTableColumnResizeHandle
<<<<<<< HEAD
        height={componentHeight}
        initialWidth={columnResizingData.width || 0}
        minWidth={columnResizingData.minWidth || 0}
        maxWidth={columnResizingData.maxWidth || Number.MAX_VALUE}
        visible={!!isColumnResizing}
        leftOffset={columnResizingData.left || 0}
        knobHeight={headerHeight}
        initialEvent={columnResizingData.initialEvent}
        onColumnResizeEnd={onColumnResizeEndCallback}
        columnKey={columnResizingData.key}
=======
        height={state.height}
        initialWidth={state.columnResizingData.width || 0}
        minWidth={state.columnResizingData.minWidth || 0}
        maxWidth={state.columnResizingData.maxWidth || Number.MAX_VALUE}
        visible={!!state.isColumnResizing}
        leftOffset={state.columnResizingData.left || 0}
        knobHeight={state.headerHeight}
        initialEvent={state.columnResizingData.initialEvent}
        onColumnResizeEnd={props.onColumnResizeEndCallback}
        columnKey={state.columnResizingData.key}
        touchEnabled={state.touchScrollEnabled}
>>>>>>> eab82464
      />;

    let footer = null;
    if (footerHeight) {
      footer =
        <FixedDataTableRow
          key="footer"
          isScrolling={this._isScrolling}
          className={joinClasses(
            cx('fixedDataTableLayout/footer'),
            cx('public/fixedDataTable/footer'),
          )}
          width={width}
          height={footerHeight}
          index={-1}
          zIndex={1}
          offsetTop={footOffsetTop}
          visible={true}
          fixedColumns={fixedColumns.footer}
          scrollableColumns={scrollableColumns.footer}
          scrollLeft={scrollX}
        />;
    }

    const rows = this._renderRows(bodyOffsetTop, fixedColumns.cell,
      scrollableColumns.cell, bodyHeight);

    const header =
      <FixedDataTableRow
        key="header"
        isScrolling={this._isScrolling}
        className={joinClasses(
          cx('fixedDataTableLayout/header'),
          cx('public/fixedDataTable/header'),
        )}
        width={width}
        height={headerHeight}
        cellGroupWrapperHeight={cellGroupWrapperHeight}
        index={-1}
        zIndex={1}
<<<<<<< HEAD
        offsetTop={groupHeaderHeight}
        scrollLeft={scrollX}
        visible={true}
        fixedColumns={fixedColumns.header}
        scrollableColumns={scrollableColumns.header}
=======
        offsetTop={headerOffsetTop}
        scrollLeft={state.scrollX}
        fixedColumns={state.headFixedColumns}
        scrollableColumns={state.headScrollableColumns}
        touchEnabled={state.touchScrollEnabled}
>>>>>>> eab82464
        onColumnResize={this._onColumnResize}
        onColumnReorder={onColumnReorder}
        onColumnReorderMove={this._onColumnReorderMove}
        onColumnReorderEnd={this._onColumnReorderEnd}
        isColumnReordering={!!isColumnReordering}
        columnReorderingData={columnReorderingData}
      />;

    let topShadow;
    if (scrollY) {
      topShadow =
        <div
          className={joinClasses(
            cx('fixedDataTableLayout/topShadow'),
            cx('public/fixedDataTable/topShadow'),
          )}
          style={{top: bodyOffsetTop}}
        />;
    }

    // ownerScrollAvailable is true if the rows rendered will overflow the owner element
    // so we show a shadow in that case even if the FDT component can't scroll anymore
    const ownerScrollAvailable = ownerHeight && ownerHeight < componentHeight &&
      scrollContentHeight > visibleRowsHeight;
    let bottomShadow;
    if (ownerScrollAvailable || scrollY < maxScrollY) {
      bottomShadow =
        <div
          className={joinClasses(
            cx('fixedDataTableLayout/bottomShadow'),
            cx('public/fixedDataTable/bottomShadow'),
          )}
          style={{top: footOffsetTop}}
        />;
    }

    return (
      <div
        className={joinClasses(
          className,
          cx('fixedDataTableLayout/main'),
          cx('public/fixedDataTable/main'),
        )}
        onWheel={this._wheelHandler.onWheel}
        onTouchStart={this._touchHandler.onTouchStart}
        onTouchEnd={this._touchHandler.onTouchEnd}
        onTouchMove={this._touchHandler.onTouchMove}
        onTouchCancel={this._touchHandler.onTouchCancel}
        style={{
          height: componentHeight,
          width
        }}>
        <div
          className={cx('fixedDataTableLayout/rowsContainer')}
          style={{
            height: scrollbarXOffsetTop,
            width
          }}>
          {dragKnob}
          {groupHeader}
          {header}
          {rows}
          {footer}
          {topShadow}
          {bottomShadow}
        </div>
        {scrollbarY}
        {scrollbarX}
      </div>
    );
  }

  _renderRows = (/*number*/ offsetTop, fixedCellTemplates, scrollableCellTemplates,
    bodyHeight) /*object*/ => {
    const props = this.props;
    return (
      <FixedDataTableBufferedRows
        isScrolling={this._isScrolling}
        fixedColumns={fixedCellTemplates}
        height={bodyHeight}
        offsetTop={offsetTop}
        onRowClick={props.onRowClick}
        onRowDoubleClick={props.onRowDoubleClick}
        onRowMouseUp={props.onRowMouseUp}
        onRowMouseDown={props.onRowMouseDown}
        onRowMouseEnter={props.onRowMouseEnter}
        onRowMouseLeave={props.onRowMouseLeave}
        onRowTouchStart={props.touchScrollEnabled ? props.onRowTouchStart : null}
        onRowTouchEnd={props.touchScrollEnabled ? props.onRowTouchEnd : null}
        onRowTouchMove={props.touchScrollEnabled ? props.onRowTouchMove : null}
        rowClassNameGetter={props.rowClassNameGetter}
        rowExpanded={props.rowExpanded}
        rowKeyGetter={props.rowKeyGetter}
        rowSettings={props.rowSettings}
        scrollLeft={props.scrollX}
        scrollTop={props.scrollY}
        scrollableColumns={scrollableCellTemplates}
        showLastRowBorder={true}
        width={props.tableSize.width}
        rowsToRender={props.rows}
        rowHeights={props.rowHeights}
      />
    );
  }

  /**
   * This is called when a cell that is in the header of a column has its
   * resizer knob clicked on. It displays the resizer and puts in the correct
   * location on the table.
   */
  _onColumnResize = (
    /*number*/ combinedWidth,
    /*number*/ leftOffset,
    /*number*/ cellWidth,
    /*?number*/ cellMinWidth,
    /*?number*/ cellMaxWidth,
    /*number|string*/ columnKey,
    /*object*/ event
<<<<<<< HEAD
  ) => {
    let clientX = event.clientX;
    let clientY = event.clientY;
    this.props.columnActions.resizeColumn({
      cellMinWidth,
      cellMaxWidth,
      cellWidth,
      columnKey,
      combinedWidth,
      clientX,
      clientY,
      leftOffset
=======
  ) {

    var coordinates = FixedDataTableEventHelper.getCoordinatesFromEvent(event);
    var x = coordinates.x;
    var y = coordinates.y;

    this.setState({
      isColumnResizing: true,
      columnResizingData: {
        left: leftOffset + combinedWidth - cellWidth,
        width: cellWidth,
        minWidth: cellMinWidth,
        maxWidth: cellMaxWidth,
        initialEvent: {
          clientX: x,
          clientY: y,
          preventDefault: emptyFunction
        },
        key: columnKey
      }
>>>>>>> eab82464
    });
  }

  _onColumnReorder = (
    /*string*/ columnKey,
    /*number*/ width,
    /*number*/ left,
    /*object*/ event,
  ) => {
    this.props.columnActions.startColumnReorder({
      scrollStart: this.props.scrollX,
      columnKey,
      width,
      left
    });
  }

  _onColumnReorderMove = (/*number*/ deltaX) => {
    this.props.columnActions.moveColumnReorder(deltaX);
  }

  _onColumnReorderEnd = (/*object*/ props, /*object*/ event) => {
    const {
      columnActions,
      columnReorderingData: {
        cancelReorder,
        columnAfter,
        columnBefore,
        columnKey,
        scrollStart,
      },
      onColumnReorderEndCallback,
      onHorizontalScroll,
      scrollX,
    } = this.props;

    columnActions.stopColumnReorder();
    if (cancelReorder) {
      return;
    }

    onColumnReorderEndCallback({
      columnAfter,
      columnBefore,
      reorderColumn: columnKey,
    });

    if (scrollStart !== scrollX && onHorizontalScroll) {
      onHorizontalScroll(scrollX)
    };
  }

  _onScroll = (/*number*/ deltaX, /*number*/ deltaY) => {
    const {
      maxScrollX,
      maxScrollY,
      onHorizontalScroll,
      onVerticalScroll,
      scrollActions,
      scrollFlags,
      scrollX,
      scrollY,
    } = this.props;
    const { overflowX, overflowY } = scrollFlags;

    if (!this._isScrolling) {
      this._didScrollStart();
    }
    let x = scrollX;
    let y = scrollY;
    if (Math.abs(deltaY) > Math.abs(deltaX) && overflowY !== 'hidden') {
      y += deltaY;
      y = y < 0 ? 0 : y;
      y = y > maxScrollY ? maxScrollY : y;

      //NOTE (jordan) This is a hacky workaround to prevent FDT from setting its internal state
      if (onVerticalScroll ? onVerticalScroll(y) : true) {
        scrollActions.scrollToY(y);
      }
    } else if (deltaX && overflowX !== 'hidden') {
      x += deltaX;
      x = x < 0 ? 0 : x;
      x = x > maxScrollX ? maxScrollX : x;

      //NOTE (asif) This is a hacky workaround to prevent FDT from setting its internal state
      if (onHorizontalScroll ? onHorizontalScroll(x) : true) {
        scrollActions.scrollToX(x);
      }
    }

    this._didScrollStop();
  }

  _onHorizontalScroll = (/*number*/ scrollPos) => {
    const {
      onHorizontalScroll,
      scrollActions,
      scrollX,
    } = this.props;

    if (scrollPos === scrollX) {
      return;
    }

    if (!this._isScrolling) {
      this._didScrollStart();
    }

    if (onHorizontalScroll ? onHorizontalScroll(scrollPos) : true) {
      scrollActions.scrollToX(scrollPos);
    }
    this._didScrollStop();
  }

  _onVerticalScroll = (/*number*/ scrollPos) => {
    const {
      onVerticalScroll,
      scrollActions,
      scrollY,
    } = this.props;

    if (scrollPos === scrollY) {
      return;
    }

    if (!this._isScrolling) {
      this._didScrollStart();
    }

    if (onVerticalScroll ? onVerticalScroll(scrollPos) : true) {
      scrollActions.scrollToY(scrollPos);
    }

    this._didScrollStop();
  }

  _didScrollStart = () => {
    const {
      firstRowIndex,
      onScrollStart,
      scrollActions,
      scrollX,
      scrollY,
    } = this.props;

    if (this._isScrolling) {
      return;
    }

    this._isScrolling = true;
    scrollActions.startScroll();

    if (onScrollStart) {
      onScrollStart(scrollX, scrollY, firstRowIndex);
    }
  }

  // We need two versions of this function, one to finish up synchronously (for
  // example, in componentWillUnmount), and a debounced version for normal
  // scroll handling.
  _didScrollStopSync = () => {
    const {
      firstRowIndex,
      onScrollEnd,
      scrollActions,
      scrollX,
      scrollY,
    } = this.props;

    if (!this._isScrolling) {
      return;
    }

    this._isScrolling = false;
    scrollActions.stopScroll();

    if (onScrollEnd) {
      onScrollEnd(scrollX, scrollY, firstRowIndex);
    }
  }
};

class HorizontalScrollbar extends React.PureComponent {
  static propTypes = {
    contentSize: PropTypes.number.isRequired,
    offset: PropTypes.number.isRequired,
    onScroll: PropTypes.func.isRequired,
    position: PropTypes.number.isRequired,
    size: PropTypes.number.isRequired,
  }

  componentWillMount() {
    this._initialRender = true;
  }

  componentDidMount() {
    this._initialRender = false;
  }

  render() /*object*/ {
    const {
      offset,
      size,
    } = this.props;

    const outerContainerStyle = {
      height: Scrollbar.SIZE,
      width: size,
    };
    const innerContainerStyle = {
      height: Scrollbar.SIZE,
      overflow: 'hidden',
      width: size,
      top: offset,
    };

    return (
      <div
        className={joinClasses(
          cx('public/fixedDataTable/horizontalScrollbar'),
        )}
        style={outerContainerStyle}>
        <div style={innerContainerStyle}>
          <Scrollbar
            {...this.props}
            isOpaque={true}
            orientation="horizontal"
            offset={undefined}
          />
        </div>
      </div>
    );
  }
};

module.exports = FixedDataTable;<|MERGE_RESOLUTION|>--- conflicted
+++ resolved
@@ -15,23 +15,14 @@
 
 import FixedDataTableBufferedRows from 'FixedDataTableBufferedRows';
 import FixedDataTableColumnResizeHandle from 'FixedDataTableColumnResizeHandle';
+import FixedDataTableEventHelper from 'FixedDataTableEventHelper';
 import FixedDataTableRow from 'FixedDataTableRow';
 import React from 'React';
 import PropTypes from 'prop-types';
 import ReactTouchHandler from 'ReactTouchHandler';
 import ReactWheelHandler from 'ReactWheelHandler';
 import Scrollbar from 'Scrollbar';
-<<<<<<< HEAD
 import columnTemplatesSelector from 'columnTemplates';
-=======
-import FixedDataTableBufferedRows from 'FixedDataTableBufferedRows';
-import FixedDataTableColumnResizeHandle from 'FixedDataTableColumnResizeHandle';
-import FixedDataTableRow from 'FixedDataTableRow';
-import FixedDataTableScrollHelper from 'FixedDataTableScrollHelper';
-import FixedDataTableWidthHelper from 'FixedDataTableWidthHelper';
-import FixedDataTableEventHelper from 'FixedDataTableEventHelper';
-
->>>>>>> eab82464
 import cx from 'cx';
 import debounceCore from 'debounceCore';
 import joinClasses from 'joinClasses';
@@ -558,6 +549,7 @@
       scrollX,
       scrollY,
       tableSize,
+      touchScrollEnabled,
     } = this.props;
 
     const { ownerHeight, width } = tableSize;
@@ -618,7 +610,6 @@
 
     const dragKnob =
       <FixedDataTableColumnResizeHandle
-<<<<<<< HEAD
         height={componentHeight}
         initialWidth={columnResizingData.width || 0}
         minWidth={columnResizingData.minWidth || 0}
@@ -629,19 +620,7 @@
         initialEvent={columnResizingData.initialEvent}
         onColumnResizeEnd={onColumnResizeEndCallback}
         columnKey={columnResizingData.key}
-=======
-        height={state.height}
-        initialWidth={state.columnResizingData.width || 0}
-        minWidth={state.columnResizingData.minWidth || 0}
-        maxWidth={state.columnResizingData.maxWidth || Number.MAX_VALUE}
-        visible={!!state.isColumnResizing}
-        leftOffset={state.columnResizingData.left || 0}
-        knobHeight={state.headerHeight}
-        initialEvent={state.columnResizingData.initialEvent}
-        onColumnResizeEnd={props.onColumnResizeEndCallback}
-        columnKey={state.columnResizingData.key}
-        touchEnabled={state.touchScrollEnabled}
->>>>>>> eab82464
+        touchEnabled={touchScrollEnabled}
       />;
 
     let footer = null;
@@ -682,19 +661,12 @@
         cellGroupWrapperHeight={cellGroupWrapperHeight}
         index={-1}
         zIndex={1}
-<<<<<<< HEAD
         offsetTop={groupHeaderHeight}
         scrollLeft={scrollX}
         visible={true}
         fixedColumns={fixedColumns.header}
         scrollableColumns={scrollableColumns.header}
-=======
-        offsetTop={headerOffsetTop}
-        scrollLeft={state.scrollX}
-        fixedColumns={state.headFixedColumns}
-        scrollableColumns={state.headScrollableColumns}
-        touchEnabled={state.touchScrollEnabled}
->>>>>>> eab82464
+        touchEnabled={touchScrollEnabled}
         onColumnResize={this._onColumnResize}
         onColumnReorder={onColumnReorder}
         onColumnReorderMove={this._onColumnReorderMove}
@@ -813,10 +785,10 @@
     /*?number*/ cellMaxWidth,
     /*number|string*/ columnKey,
     /*object*/ event
-<<<<<<< HEAD
   ) => {
-    let clientX = event.clientX;
-    let clientY = event.clientY;
+    const coordinates = FixedDataTableEventHelper.getCoordinatesFromEvent(event);
+    const clientX = coordinates.x;
+    const clientY = coordinates.y;
     this.props.columnActions.resizeColumn({
       cellMinWidth,
       cellMaxWidth,
@@ -825,29 +797,7 @@
       combinedWidth,
       clientX,
       clientY,
-      leftOffset
-=======
-  ) {
-
-    var coordinates = FixedDataTableEventHelper.getCoordinatesFromEvent(event);
-    var x = coordinates.x;
-    var y = coordinates.y;
-
-    this.setState({
-      isColumnResizing: true,
-      columnResizingData: {
-        left: leftOffset + combinedWidth - cellWidth,
-        width: cellWidth,
-        minWidth: cellMinWidth,
-        maxWidth: cellMaxWidth,
-        initialEvent: {
-          clientX: x,
-          clientY: y,
-          preventDefault: emptyFunction
-        },
-        key: columnKey
-      }
->>>>>>> eab82464
+      leftOffset,
     });
   }
 
