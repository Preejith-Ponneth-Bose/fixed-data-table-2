--- conflicted
+++ resolved
@@ -73,28 +73,19 @@
 
   render() {
     const fdt = (
-<<<<<<< HEAD
         <FixedDataTable
             {...this.props}
             {...this.state}
             scrollActions={this.scrollActions}
             columnActions={this.columnActions}
         />
-=======
-      <FixedDataTable
-        {...this.state}
-        {...this.props}
-        scrollActions={this.scrollActions}
-        columnActions={this.columnActions}
-      />
->>>>>>> 12cb8301
     );
     // For backward compatibility, by default we render FDT-2 scrollbars
     if (this.props.defaultScrollbars) {
       return (
-        <ScrollContainer {...this.props}>
-          {fdt}
-        </ScrollContainer>
+          <ScrollContainer {...this.props}>
+            {fdt}
+          </ScrollContainer>
       );
     }
     return fdt;
