/**
 * Copyright Schrodinger, LLC
 * All rights reserved.
 *
 * This source code is licensed under the BSD-style license found in the
 * LICENSE file in the root directory of this source tree. An additional grant
 * of patent rights can be found in the PATENTS file in the same directory.
 *
 * @providesModule FixedDataTableRow
 * @typechecks
 */

'use strict';

import FixedDataTableCellGroup from 'FixedDataTableCellGroup';
import FixedDataTableTranslateDOMPosition from 'FixedDataTableTranslateDOMPosition';
import PropTypes from 'prop-types';
import React from 'React';
import cx from 'cx';
import joinClasses from 'joinClasses';
import { sumPropWidths } from 'widthHelper';

// .fixedDataTableLayout/header border-bottom-width
var HEADER_BORDER_BOTTOM_WIDTH = 1;

/**
 * Component that renders the row for <FixedDataTable />.
 * This component should not be used directly by developer. Instead,
 * only <FixedDataTable /> should use the component internally.
 */
class FixedDataTableRowImpl extends React.Component {

  /**
   * The index of a row for which to fire the onMouseLeave event.
   */
  mouseLeaveIndex = null;

  static propTypes = {

    isScrolling: PropTypes.bool,

    /**
     * Array of data for the fixed columns.
     */
    fixedColumns: PropTypes.array.isRequired,

    /**
     * Array of <FixedDataTableColumn /> for the fixed columns positioned at end of the table.
     */
    fixedRightColumns: PropTypes.array.isRequired,

    /**
     * Height of the row.
     */
    height: PropTypes.number.isRequired,

    /**
     * Height of fixedDataTableCellGroupLayout/cellGroupWrapper.
     */
    cellGroupWrapperHeight: PropTypes.number,

    /**
     * Height of the content to be displayed below the row.
     */
    subRowHeight: PropTypes.number,

    /**
     * the row expanded.
     */
    rowExpanded: PropTypes.oneOfType([
      PropTypes.element,
      PropTypes.func,
    ]),

    /**
     * The row index.
     */
    index: PropTypes.number.isRequired,

    /**
     * Array of data for the scrollable columns.
     */
    scrollableColumns: PropTypes.array.isRequired,

    /**
     * The distance between the left edge of the table and the leftmost portion
     * of the row currently visible in the table.
     */
    scrollLeft: PropTypes.number.isRequired,

    /**
     * Pass false to hide the row.  This is used internally for buffering rows
     */
    visible: PropTypes.bool.isRequired,

    /**
     * Width of the row.
     */
    width: PropTypes.number.isRequired,

    /**
     * Fire when a row is clicked.
     */
    onClick: PropTypes.func,

    /**
     * Fire when a row is double clicked.
     */
    onDoubleClick: PropTypes.func,

    /**
     * Callback for when resizer knob (in FixedDataTableCell) is clicked
     * to initialize resizing. Please note this is only on the cells
     * in the header.
     * @param number combinedWidth
     * @param number leftOffset
     * @param number cellWidth
     * @param number|string columnKey
     * @param object event
     */
    onColumnResize: PropTypes.func,

    isColumnReordering: PropTypes.bool,
    /**
     * Callback for when reorder handle (in FixedDataTableCell) is clicked
     * to initialize reordering. Please note this is only on the cells
     * in the header.
     * @param number|string columnKey
     * @param number cellWidth
     * @param number leftOffset
     * @param object event
     */
    onColumnReorder: PropTypes.func,

    /**
     * Callback for when a cell is moved while reordering.
     * @param number distance
     */
    onColumnReorderMove: PropTypes.func,

    /**
     * Callback for when the mouse is released to complete reordering.
     * @param number distance
     */
    onColumnReorderEnd: PropTypes.func,

    touchEnabled: PropTypes.bool,
  };

  render() /*object*/ {
    if (!this.props.visible) {
      return null;
    }

    var subRowHeight = this.props.subRowHeight || 0;
    var style = {
      width: this.props.width,
      height: this.props.height + subRowHeight,
    };
    var className = cx({
      'fixedDataTableRowLayout/main': true,
      'public/fixedDataTableRow/main': true,
      'public/fixedDataTableRow/highlighted': (this.props.index % 2 === 1),
      'public/fixedDataTableRow/odd': (this.props.index % 2 === 1),
      'public/fixedDataTableRow/even': (this.props.index % 2 === 0),
    });
    var fixedColumnsWidth = sumPropWidths(this.props.fixedColumns);
    var fixedColumns =
      <FixedDataTableCellGroup
        key="fixed_cells"
        isScrolling={this.props.isScrolling}
        height={this.props.height}
        cellGroupWrapperHeight={this.props.cellGroupWrapperHeight}
        left={0}
        width={fixedColumnsWidth}
        zIndex={2}
        columns={this.props.fixedColumns}
        touchEnabled={this.props.touchEnabled}
        onColumnResize={this.props.onColumnResize}
        onColumnReorder={this.props.onColumnReorder}
        onColumnReorderMove={this.props.onColumnReorderMove}
        onColumnReorderEnd={this.props.onColumnReorderEnd}
        isColumnReordering={this.props.isColumnReordering}
        columnReorderingData={this.props.columnReorderingData}
        rowHeight={this.props.height}
        rowIndex={this.props.index}
      />;
    var columnsLeftShadow = this._renderColumnsLeftShadow(fixedColumnsWidth);
    var fixedRightColumnsWidth = this._getColumnsWidth(this.props.fixedRightColumns);
    var fixedRightColumns = 
      <FixedDataTableCellGroup
        key="fixed_right_cells"
        isScrolling={this.props.isScrolling}
        height={this.props.height}
        cellGroupWrapperHeight={this.props.cellGroupWrapperHeight}
        offsetLeft={this.props.width - fixedRightColumnsWidth}
        width={fixedRightColumnsWidth}
        zIndex={2}
        columns={this.props.fixedRightColumns}
        touchEnabled={this.props.touchEnabled}
        onColumnResize={this.props.onColumnResize}
        onColumnReorder={this.props.onColumnReorder}
        onColumnReorderMove={this.props.onColumnReorderMove}
        onColumnReorderEnd={this.props.onColumnReorderEnd}
        isColumnReordering={this.props.isColumnReordering}
        columnReorderingData={this.props.columnReorderingData}
        rowHeight={this.props.height}
        rowIndex={this.props.index}
      />;
    var fixedRightColumnsShdadow = fixedRightColumnsWidth ?
      this._renderFixedRightColumnsShadow(this.props.width - fixedRightColumnsWidth - 5) : null;
    var scrollableColumns =
      <FixedDataTableCellGroup
        key="scrollable_cells"
        isScrolling={this.props.isScrolling}
        height={this.props.height}
        cellGroupWrapperHeight={this.props.cellGroupWrapperHeight}
        align="right"
        left={this.props.scrollLeft}
        offsetLeft={fixedColumnsWidth}
        width={this.props.width - fixedColumnsWidth - fixedRightColumnsWidth}
        zIndex={0}
        columns={this.props.scrollableColumns}
        touchEnabled={this.props.touchEnabled}
        onColumnResize={this.props.onColumnResize}
        onColumnReorder={this.props.onColumnReorder}
        onColumnReorderMove={this.props.onColumnReorderMove}
        onColumnReorderEnd={this.props.onColumnReorderEnd}
        isColumnReordering={this.props.isColumnReordering}
        columnReorderingData={this.props.columnReorderingData}
        rowHeight={this.props.height}
        rowIndex={this.props.index}
      />;
    var scrollableColumnsWidth = sumPropWidths(this.props.scrollableColumns);
    var columnsRightShadow = this._renderColumnsRightShadow(fixedColumnsWidth + scrollableColumnsWidth);
    var rowExpanded = this._getRowExpanded(subRowHeight);
    var rowExpandedStyle = {
      height: subRowHeight,
      top: this.props.height,
      width: this.props.width,
    };

    return (
      <div
        className={joinClasses(className, this.props.className)}
        onClick={this.props.onClick ? this._onClick : null}
        onDoubleClick={this.props.onDoubleClick ? this._onDoubleClick : null}
        onMouseDown={this.props.onMouseDown ? this._onMouseDown : null}
        onMouseUp={this.props.onMouseUp ? this._onMouseUp : null}
        onMouseEnter={this.props.onMouseEnter || this.props.onMouseLeave ? this._onMouseEnter : null}
        onMouseLeave={this.props.onMouseLeave ? this._onMouseLeave : null}
        onTouchStart={this.props.onTouchStart ? this._onTouchStart : null}
        onTouchEnd={this.props.onTouchEnd ? this._onTouchEnd : null}
        onTouchMove={this.props.onTouchMove ? this._onTouchMove : null}
        style={style}>
        <div className={cx('fixedDataTableRowLayout/body')}>
          {fixedColumns}
          {scrollableColumns}
          {columnsLeftShadow}
          {fixedRightColumns}
          {fixedRightColumnsShdadow}
        </div>
        {rowExpanded && <div
          className={cx('fixedDataTableRowLayout/rowExpanded')}
          style={rowExpandedStyle}>
          {rowExpanded}
        </div>}
        {columnsRightShadow}
      </div>
    );
  }

  _getRowExpanded = (/*number*/ subRowHeight) => /*?object*/ {
    if (this.props.rowExpanded) {
      var rowExpandedProps = {
        rowIndex: this.props.index,
        height: subRowHeight,
        width: this.props.width,
      };

      var rowExpanded;
      if (React.isValidElement(this.props.rowExpanded)) {
        rowExpanded = React.cloneElement(this.props.rowExpanded, rowExpandedProps);
      } else if (typeof this.props.rowExpanded === 'function') {
        rowExpanded = this.props.rowExpanded(rowExpandedProps);
      }

      return rowExpanded;
    }
  };

  _renderColumnsLeftShadow = (/*number*/ left) => /*?object*/ {
    var className = cx({
      'fixedDataTableRowLayout/fixedColumnsDivider': left > 0,
      'fixedDataTableRowLayout/columnsShadow': this.props.scrollLeft > 0,
      'public/fixedDataTableRow/fixedColumnsDivider': left > 0,
      'public/fixedDataTableRow/columnsShadow': this.props.scrollLeft > 0,
     });
     var dividerHeight = this.props.cellGroupWrapperHeight ?
       this.props.cellGroupWrapperHeight - HEADER_BORDER_BOTTOM_WIDTH : this.props.height;
     var style = {
       left: left,
       height: dividerHeight
     };
     return <div className={className} style={style} />;
  };
<<<<<<< HEAD
=======

  _renderFixedRightColumnsShadow = (/*number*/ left) => /*?object*/ {
    var className = cx(
      'fixedDataTableRowLayout/columnsShadow',
      'fixedDataTableRowLayout/columnsRightShadow',
      'fixedDataTableRowLayout/fixedColumnsDivider',
      'public/fixedDataTableRow/columnsShadow',
      'public/fixedDataTableRow/columnsRightShadow',
      'public/fixedDataTableRow/fixedColumnsDivider'
    );
    var style = {
      height: this.props.height,
      left: left
    };
    return <div className={className} style={style} />;
  };
>>>>>>> 9581f919

  _renderColumnsRightShadow = (/*number*/ totalWidth) => /*?object*/ {
    if (Math.ceil(this.props.scrollLeft + this.props.width) < Math.floor(totalWidth)) {
      var className = cx(
        'fixedDataTableRowLayout/columnsShadow',
        'fixedDataTableRowLayout/columnsRightShadow',
        'public/fixedDataTableRow/columnsShadow',
        'public/fixedDataTableRow/columnsRightShadow'
      );
      var style = {
        height: this.props.height
      };
      return <div className={className} style={style} />;
    }
  };

  _onClick = (/*object*/ event) => {
    this.props.onClick(event, this.props.index);
  };

  _onDoubleClick = (/*object*/ event) => {
    this.props.onDoubleClick(event, this.props.index);
  };

  _onMouseUp = (/*object*/ event) => {
    this.props.onMouseUp(event, this.props.index);
  };

  _onMouseDown = (/*object*/ event) => {
    this.props.onMouseDown(event, this.props.index);
  };

  _onMouseEnter = (/*object*/ event) => {
    /**
     * This is necessary so that onMouseLeave is fired with the initial
     * row index since this row could be updated with a different index
     * when scrolling.
     */
    this.mouseLeaveIndex = this.props.index;
    if (this.props.onMouseEnter) {
      this.props.onMouseEnter(event, this.props.index);
    }
  };

  _onMouseLeave = (/*object*/ event) => {
    if(this.mouseLeaveIndex === null) {
      this.mouseLeaveIndex = this.props.index;
    }
    this.props.onMouseLeave(event, this.mouseLeaveIndex);
    this.mouseLeaveIndex = null;
  };

  _onTouchStart = (/*object*/ event) => {
    this.props.onTouchStart(event, this.props.index);
  };

  _onTouchEnd = (/*object*/ event) => {
    this.props.onTouchEnd(event, this.props.index);
  };

  _onTouchMove = (/*object*/ event) => {
    this.props.onTouchMove(event, this.props.index);
  };
}

class FixedDataTableRow extends React.Component {
  static propTypes = {

    isScrolling: PropTypes.bool,

    /**
     * Height of the row.
     */
    height: PropTypes.number.isRequired,

    /**
     * Z-index on which the row will be displayed. Used e.g. for keeping
     * header and footer in front of other rows.
     */
    zIndex: PropTypes.number,

    /**
     * The vertical position where the row should render itself
     */
    offsetTop: PropTypes.number.isRequired,

    /**
     * Width of the row.
     */
    width: PropTypes.number.isRequired,
  };

  componentWillMount() {
    this._initialRender = true;
  }

  componentDidMount() {
    this._initialRender = false;
  }

  render() /*object*/ {
    var style = {
      width: this.props.width,
      height: this.props.height,
      zIndex: (this.props.zIndex ? this.props.zIndex : 0),
    };
    FixedDataTableTranslateDOMPosition(style, 0, this.props.offsetTop, this._initialRender);

    return (
      <div
        style={style}
        className={cx('fixedDataTableRowLayout/rowWrapper')}>
        <FixedDataTableRowImpl
          {...this.props}
          offsetTop={undefined}
          zIndex={undefined}
        />
      </div>
    );
  }
}


module.exports = FixedDataTableRow;<|MERGE_RESOLUTION|>--- conflicted
+++ resolved
@@ -186,7 +186,7 @@
         rowIndex={this.props.index}
       />;
     var columnsLeftShadow = this._renderColumnsLeftShadow(fixedColumnsWidth);
-    var fixedRightColumnsWidth = this._getColumnsWidth(this.props.fixedRightColumns);
+    var fixedRightColumnsWidth = sumPropWidths(this.props.fixedRightColumns);
     var fixedRightColumns = 
       <FixedDataTableCellGroup
         key="fixed_right_cells"
@@ -304,8 +304,6 @@
      };
      return <div className={className} style={style} />;
   };
-<<<<<<< HEAD
-=======
 
   _renderFixedRightColumnsShadow = (/*number*/ left) => /*?object*/ {
     var className = cx(
@@ -322,7 +320,6 @@
     };
     return <div className={className} style={style} />;
   };
->>>>>>> 9581f919
 
   _renderColumnsRightShadow = (/*number*/ totalWidth) => /*?object*/ {
     if (Math.ceil(this.props.scrollLeft + this.props.width) < Math.floor(totalWidth)) {
