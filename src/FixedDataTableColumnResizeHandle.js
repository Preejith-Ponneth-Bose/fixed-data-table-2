--- conflicted
+++ resolved
@@ -77,16 +77,12 @@
       PropTypes.string,
       PropTypes.number
     ]),
-<<<<<<< HEAD
-  }
-=======
 
     /**
      * Whether the resize handle should respond to touch events or not.
      */
     touchEnabled: PropTypes.bool,
-  },
->>>>>>> eab82464
+  }
 
   state = /*object*/ {
     width: 0,
