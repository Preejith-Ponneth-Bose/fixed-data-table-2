--- conflicted
+++ resolved
@@ -10,16 +10,9 @@
  * @typechecks
  */
 
-<<<<<<< HEAD
-=======
-import React from 'react';
-import createReactClass from 'create-react-class';
-import PropTypes from 'prop-types';
-import FixedDataTableRowBuffer from 'FixedDataTableRowBuffer';
->>>>>>> b7cd63e8
 import FixedDataTableRow from 'FixedDataTableRow';
 import PropTypes from 'prop-types';
-import React from 'React';
+import React from 'react';
 import cx from 'cx';
 import emptyFunction from 'emptyFunction';
 import joinClasses from 'joinClasses';
